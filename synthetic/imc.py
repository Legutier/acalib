from numpy import random
from synthetic.vu import Component

INTEN_GROUP = [('default'), ('COv=0'), ('13COv=0'), ('HCO+, HC3N, CS, C18O, CH3OH, N2H')]
INTEN_VALUES = [[0.1, 2], [20, 60], [5, 20], [1, 10]]

DEFAULT_ISO_ABUND = {
    '13C': 1.0 / 30,
    '18O': 1.0 / 60,
    '17O': 1.0 / 120,
    '34S': 1.0 / 30,
    '33S': 1.0 / 120,
    '13N': 1.0 / 30,
    'D': 1.0 / 30,
}

DEFAULT_ABUND_RANGE = [10 ** -5, 10 ** -6]
GAUSS_STRINGS = ["Gaussian", "gaussian", "Gauss", "gauss", "normal", "Normal"]

# TODO: propongo usar la siguiente tabla para los valores de intensidad:
INTENSITIES = {
    'default': (0.1, 2),
    'COv=0': (20, 60),
    '13COv=0': (5, 20),
    'HCO+, HC3N, CS, C18O, CH3OH, N2H': (1, 10),
}

class IMC(Component):
    """ Interstellar Molecular Core """

<<<<<<< HEAD
    def __init__(self, template, fov, angle, mol_list, temp, fwhm, gradient,
                 abun_range=DEFAULT_ABUND_RANGE, abun_CO=DEFAULT_CO_ABUND, iso_abun=DEFAULT_ISO_ABUND,
                 dbpath=DEFAULT_DBPATH):
=======
    def __init__(self, template, semi_axes, angle, mol_list, temp, fwhm, gradient, 
                 abun_range=DEFAULT_ABUND_RANGE, abun_CO=DEFAULT_CO_ABUND, iso_abun=DEFAULT_ISO_ABUND,dbpath=DEFAULT_DBPATH):
>>>>>>> 97c5dbd0
        Component.__init__(self)
        self.dbpath = dbpath
        self.temp = temp
        self.fov = fov
        self.angle = angle
        self.fwhm = fwhm
        self.gradient = gradient
        self.intens = dict()
        if template in GAUSS_STRINGS:
            self._draw_func = self.__draw_gauss
        else:
            # Assuming an image template URI (fits format)
            # Download the URI
            # Maybe rotate it? (not sure)
            # Load the URI and put it in _image
            self._image = None
            self._draw_func = self.__draw_image
        for mol in mol_list.split(','):
            abun = random.uniform(abun_range[1], abun_range[0])

            if mol in ('COv=0', '13COv=0', 'C18O', 'C17O', '13C18O'):
                abun += abun_CO

            for iso in iso_abun:
                if iso in mol:
                    abun *= iso_abun[iso]
            self.intens[mol] = abun

    def change_intensities(self, intens):
        '''User defined dictionary in the form {molecule: intensity}'''
        self.intens = intens

    def __draw_gauss(self, cube, flux, freq):
        # TODO: implement
        pass

    def __draw_image(self, cube, flux, freq):
        """

        :param cube:
        :param flux:    a (intensity).
        :param freq:    nu.
        :return:
        """

        # TODO: implement

    pass

    def info(self):
        # TODO:
        pass
        # return "mol_list = " + str(self.intens.keys()) + " @ spa_form=" + str(self.spa_form) + ", spe_form=" + str(
        #     self.spe_form) + ", z=" + str(self.z) + ", grad=" + str(self.z_grad)

    def __str__(self):
        # TODO: info() will now be this.
        return ""

    def project(self, cube, noise=0):
        # arr_code = []
        # arr_mol = []
        # arr_chname = []
        # arr_rest_freq = []
        # arr_rad_vel = []
        # arr_fwhm = []
        # arr_temp = []
        dba = db.lineDB(self.dbpath)  # Maybe we can have an always open DB
        dba.connect()
<<<<<<< HEAD
        fwin = cube.get_freq_band()
        cor_fwin = fwin / (1 + self.z)
=======
        fwin= cube.get_wcs_limits(axis=2)
        cor_fwin =  fwin / (1 + self.z)
>>>>>>> 97c5dbd0
        counter = 0
        used = False
        for mol in self.intens:
            # For each molecule specified in the dictionary
            # load its spectral lines

            linlist = dba.getSpeciesLines(mol, cor_fwin[0],
                                          cor_fwin[1])  # Selected spectral lines for this molecule
            rinte = INTEN_VALUES[0]
            for j in range(len(INTEN_GROUP)):  # TODO: baaad python, try a more pythonic way..
                if mol in INTEN_GROUP[j]:
                    rinte = INTEN_VALUES[j]
            rinte = random.uniform(rinte[0], rinte[1])

            for lin in linlist:
                counter += 1
                trans_temp = lin[5]
                flux = np.exp(-abs(trans_temp - self.temp) / self.temp) * rinte
                if flux < 2 * cube.rms:  # TODO: astropy units!
                    continue
                freq = (1 + self.z) * lin[3]  # TODO: astropy unit... Catalog in Mhz
                # self.log.write('      |- Projecting ' + str(lin[2]) + ' (' + str(lin[1]) + ') around ' + str(
                #    freq) + ' Mhz, at ' + str(temp) + ' K\n')
                self._draw_func(cube, flux, freq)
                used = True
                # TODO: generate a table: example:All the next commented lines were for generating a table: 
                # arr_code.append(self.comp_name + '-r' + str(self.alpha) + '-d' + str(self.delta) + "-l" + str(counter))
                # arr_mol.append(mol)
                # arr_temp.append(temp)
                # arr_chname.append(str(lin[2]))
                # arr_rest_freq.append(str(lin[3]))
                # arr_rad_vel.append(self.rv)
                # arr_fwhm.append(self.spe_form[1])
        dba.disconnect()
        if not used:
            return
            # hduT = fits.PrimaryHDU()
            # hduT.data = T;
            # hduG = fits.PrimaryHDU()
            # hduG.data = G;
            # tbhdu = fits.new_table(fits.ColDefs([
            #    fits.Column(name='line_code', format='60A', array=arr_code),
            #    fits.Column(name='mol', format='20A', array=arr_mol), \
            #    fits.Column(name='chname', format='40A', array=arr_chname), \
            #    fits.Column(name='rest_freq', format='D', array=arr_rest_freq), \
            #    fits.Column(name='rad_vel', format='D', array=arr_rad_vel), \
            #    fits.Column(name='fwhm', format='D', array=arr_fwhm), \
            #    fits.Column(name='temp', format='D', array=arr_temp)]))
            # cube._add_HDU(hduT)
            # cube._add_HDU(hduG)
            # cube._add_HDU(tbhdu)<|MERGE_RESOLUTION|>--- conflicted
+++ resolved
@@ -1,41 +1,16 @@
-from numpy import random
-from synthetic.vu import Component
 
 INTEN_GROUP = [('default'), ('COv=0'), ('13COv=0'), ('HCO+, HC3N, CS, C18O, CH3OH, N2H')]
 INTEN_VALUES = [[0.1, 2], [20, 60], [5, 20], [1, 10]]
-
-DEFAULT_ISO_ABUND = {
-    '13C': 1.0 / 30,
-    '18O': 1.0 / 60,
-    '17O': 1.0 / 120,
-    '34S': 1.0 / 30,
-    '33S': 1.0 / 120,
-    '13N': 1.0 / 30,
-    'D': 1.0 / 30,
-}
-
-DEFAULT_ABUND_RANGE = [10 ** -5, 10 ** -6]
+DEFAULT_ISO_ABUND = {'13C': 1.0 / 30, '18O': 1.0 / 60, '17O': 1.0 / 120, '34S': 1.0 / 30, '33S': 1.0 / 120,
+                         '13N': 1.0 / 30, 'D': 1.0 / 30}
+DEFAULT_ABUND_RANGE=[10**-5,10**-6]
 GAUSS_STRINGS = ["Gaussian", "gaussian", "Gauss", "gauss", "normal", "Normal"]
-
-# TODO: propongo usar la siguiente tabla para los valores de intensidad:
-INTENSITIES = {
-    'default': (0.1, 2),
-    'COv=0': (20, 60),
-    '13COv=0': (5, 20),
-    'HCO+, HC3N, CS, C18O, CH3OH, N2H': (1, 10),
-}
 
 class IMC(Component):
     """ Interstellar Molecular Core """
 
-<<<<<<< HEAD
-    def __init__(self, template, fov, angle, mol_list, temp, fwhm, gradient,
-                 abun_range=DEFAULT_ABUND_RANGE, abun_CO=DEFAULT_CO_ABUND, iso_abun=DEFAULT_ISO_ABUND,
-                 dbpath=DEFAULT_DBPATH):
-=======
     def __init__(self, template, semi_axes, angle, mol_list, temp, fwhm, gradient, 
                  abun_range=DEFAULT_ABUND_RANGE, abun_CO=DEFAULT_CO_ABUND, iso_abun=DEFAULT_ISO_ABUND,dbpath=DEFAULT_DBPATH):
->>>>>>> 97c5dbd0
         Component.__init__(self)
         self.dbpath = dbpath
         self.temp = temp
@@ -45,20 +20,18 @@
         self.gradient = gradient
         self.intens = dict()
         if template in GAUSS_STRINGS:
-            self._draw_func = self.__draw_gauss
-        else:
-            # Assuming an image template URI (fits format)
-            # Download the URI
-            # Maybe rotate it? (not sure)
-            # Load the URI and put it in _image
-            self._image = None
-            self._draw_func = self.__draw_image
+           self._draw_func=self._draw_gauss
+        else
+           # Assuming an image template URI (fits format)
+           # Download the URI
+           # Maybe rotate it? (not sure)
+           # Load the URI and put it in _image
+           self._image=None
+           self._draw_func=self._draw_image
         for mol in mol_list.split(','):
             abun = random.uniform(abun_range[1], abun_range[0])
-
             if mol in ('COv=0', '13COv=0', 'C18O', 'C17O', '13C18O'):
                 abun += abun_CO
-
             for iso in iso_abun:
                 if iso in mol:
                     abun *= iso_abun[iso]
@@ -68,50 +41,32 @@
         '''User defined dictionary in the form {molecule: intensity}'''
         self.intens = intens
 
-    def __draw_gauss(self, cube, flux, freq):
-        # TODO: implement
-        pass
+    def __draw_gauss(self,cube,flux,freq):
+       # TODO: implement
+       pass
 
-    def __draw_image(self, cube, flux, freq):
-        """
-
-        :param cube:
-        :param flux:    a (intensity).
-        :param freq:    nu.
-        :return:
-        """
-
-        # TODO: implement
-
-    pass
+    def __draw_image(self,cube,flux,freq):
+       # TODO: implement
+       pass
 
     def info(self):
-        # TODO:
-        pass
-        # return "mol_list = " + str(self.intens.keys()) + " @ spa_form=" + str(self.spa_form) + ", spe_form=" + str(
-        #     self.spe_form) + ", z=" + str(self.z) + ", grad=" + str(self.z_grad)
+       # TODO: implement
+       pass
+       #return "mol_list = " + str(self.intens.keys()) + " @ spa_form=" + str(self.spa_form) + ", spe_form=" + str(
+       #     self.spe_form) + ", z=" + str(self.z) + ", grad=" + str(self.z_grad)
 
-    def __str__(self):
-        # TODO: info() will now be this.
-        return ""
-
-    def project(self, cube, noise=0):
-        # arr_code = []
-        # arr_mol = []
-        # arr_chname = []
-        # arr_rest_freq = []
-        # arr_rad_vel = []
-        # arr_fwhm = []
-        # arr_temp = []
-        dba = db.lineDB(self.dbpath)  # Maybe we can have an always open DB
+    def project(self, cube):
+        #arr_code = []
+        #arr_mol = []
+        #arr_chname = []
+        #arr_rest_freq = []
+        #arr_rad_vel = []
+        #arr_fwhm = []
+        #arr_temp = []
+        dba = db.lineDB(self.dbpath) # Maybe we can have an always open DB
         dba.connect()
-<<<<<<< HEAD
-        fwin = cube.get_freq_band()
-        cor_fwin = fwin / (1 + self.z)
-=======
         fwin= cube.get_wcs_limits(axis=2)
         cor_fwin =  fwin / (1 + self.z)
->>>>>>> 97c5dbd0
         counter = 0
         used = False
         for mol in self.intens:
@@ -123,43 +78,45 @@
             rinte = INTEN_VALUES[0]
             for j in range(len(INTEN_GROUP)):  # TODO: baaad python, try a more pythonic way..
                 if mol in INTEN_GROUP[j]:
-                    rinte = INTEN_VALUES[j]
+                    rinte = INTEN_VALUESs[j]
             rinte = random.uniform(rinte[0], rinte[1])
 
             for lin in linlist:
                 counter += 1
                 trans_temp = lin[5]
                 flux = np.exp(-abs(trans_temp - self.temp) / self.temp) * rinte
-                if flux < 2 * cube.rms:  # TODO: astropy units!
+                if flux < 2 * cube.rms: # TODO: astropy units!
                     continue
                 freq = (1 + self.z) * lin[3]  # TODO: astropy unit... Catalog in Mhz
-                # self.log.write('      |- Projecting ' + str(lin[2]) + ' (' + str(lin[1]) + ') around ' + str(
+                #self.log.write('      |- Projecting ' + str(lin[2]) + ' (' + str(lin[1]) + ') around ' + str(
                 #    freq) + ' Mhz, at ' + str(temp) + ' K\n')
-                self._draw_func(cube, flux, freq)
+                self._draw_func(cube,flux,freq)
                 used = True
                 # TODO: generate a table: example:All the next commented lines were for generating a table: 
-                # arr_code.append(self.comp_name + '-r' + str(self.alpha) + '-d' + str(self.delta) + "-l" + str(counter))
-                # arr_mol.append(mol)
-                # arr_temp.append(temp)
-                # arr_chname.append(str(lin[2]))
-                # arr_rest_freq.append(str(lin[3]))
-                # arr_rad_vel.append(self.rv)
-                # arr_fwhm.append(self.spe_form[1])
+                #arr_code.append(self.comp_name + '-r' + str(self.alpha) + '-d' + str(self.delta) + "-l" + str(counter))
+                #arr_mol.append(mol)
+                #arr_temp.append(temp)
+                #arr_chname.append(str(lin[2]))
+                #arr_rest_freq.append(str(lin[3]))
+                #arr_rad_vel.append(self.rv)
+                #arr_fwhm.append(self.spe_form[1])
         dba.disconnect()
         if not used:
             return
-            # hduT = fits.PrimaryHDU()
-            # hduT.data = T;
-            # hduG = fits.PrimaryHDU()
-            # hduG.data = G;
-            # tbhdu = fits.new_table(fits.ColDefs([
-            #    fits.Column(name='line_code', format='60A', array=arr_code),
-            #    fits.Column(name='mol', format='20A', array=arr_mol), \
-            #    fits.Column(name='chname', format='40A', array=arr_chname), \
-            #    fits.Column(name='rest_freq', format='D', array=arr_rest_freq), \
-            #    fits.Column(name='rad_vel', format='D', array=arr_rad_vel), \
-            #    fits.Column(name='fwhm', format='D', array=arr_fwhm), \
-            #    fits.Column(name='temp', format='D', array=arr_temp)]))
-            # cube._add_HDU(hduT)
-            # cube._add_HDU(hduG)
-            # cube._add_HDU(tbhdu)+        #hduT = fits.PrimaryHDU()
+        #hduT.data = T;
+        #hduG = fits.PrimaryHDU()
+        #hduG.data = G;
+        #tbhdu = fits.new_table(fits.ColDefs([
+        #    fits.Column(name='line_code', format='60A', array=arr_code),
+        #    fits.Column(name='mol', format='20A', array=arr_mol), \
+        #    fits.Column(name='chname', format='40A', array=arr_chname), \
+        #    fits.Column(name='rest_freq', format='D', array=arr_rest_freq), \
+        #    fits.Column(name='rad_vel', format='D', array=arr_rad_vel), \
+        #    fits.Column(name='fwhm', format='D', array=arr_fwhm), \
+        #    fits.Column(name='temp', format='D', array=arr_temp)]))
+        #cube._add_HDU(hduT)
+        #cube._add_HDU(hduG)
+        #cube._add_HDU(tbhdu)
+
+
