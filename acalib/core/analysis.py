--- conflicted
+++ resolved
@@ -418,86 +418,4 @@
     stacked = np.sum(subcube,axis=0)
     # wcs = wcs.dropaxis(2)
 
-<<<<<<< HEAD
-    return stacked  #NDData(stacked, uncertainty=uncertainty, mask=mask,wcs=wcs, meta=meta, unit=unit)
-
-
-### DEPRECATED ####
-
-
-# def ndslice(ndd, lower, upper):
-#    """
-#    N-Dimensional slicing.
-#
-#    Arguments:
-#        ndd   -- an astropy.nddata.NDDataArray object.
-#        lower -- n-dimensional point as an n-tuple.
-#        upper -- n-dimensional point as an n-tuple.
-#
-#    Returns:
-#        A sliced astropy.nddata.NDDataArray object.
-#
-#    """
-#    lower = lower if lower is not None else np.zeros(ndd.ndim)
-#    upper = upper if upper is not None else ndd.shape
-#    return ndd[[slice(min(a,b), max(a,b)+1) for a,b in zip(lower, upper)]]
-#
-# def adjust_index(relative, origin):
-#    """
-#    Adjusts an index relative to a subarray to an absolute
-#    index in the superarray.
-#
-#    Arguments:
-#        origin   -- an n-dimensional index of a point as an n-tuple.
-#                    It should be the origin from which the relative
-#                    index was computed.
-#        relative -- an n-dimensional index of a point as an n-tuple.
-#                    The index to be adjusted.
-#
-#    Returns:
-#        The relative index adjusted to the superarray as an n-tuple.
-#    """
-#    return tuple(np.array(origin) + np.array(relative))
-
-# def index_of_max(ndd, lower=None, upper=None):
-#    """
-#    Index of maximum value in an m-dimensional subarray from
-#    an n-dimensional array, specified by lower and upper.
-#
-#    Arguments:
-#        ndd   -- an astropy.nddata.NDDataArray object.
-#        lower -- n-dimensional point as an n-tuple.
-#        upper -- n-dimensional point as an n-tuple.
-#
-#    Returns:
-#        A tuple with the maximum value found in the m-dimensional
-#        subarray and its index in the n-dimensional superarray.
-#
-#    """
-#    ndd = ndslice(ndd, lower, upper)
-#    index = np.unravel_index(ndd.data.argmax(), ndd.data.shape)
-#    value = ndd.data[index]
-#    return (value, adjust_index(index, lower))
-
-# def index_of_min(ndd, lower=None, upper=None):
-#    """
-#    Index of minimum value in an m-dimensional subarray from
-#    an n-dimensional array, specified by lower and upper.
-#
-#    Arguments:
-#        ndd   -- an astropy.nddata.NDDataArray object.
-#        lower -- n-dimensional point as an n-tuple.
-#        upper -- n-dimensional point as an n-tuple.
-#
-#    Returns:
-#        A tuple with the minimum value found in the m-dimensional
-#        subarray and its index in the n-dimensional superarray.
-#
-#    """
-#    ndd = ndslice(ndd, lower, upper)
-#    index = np.unravel_index(ndd.data.argmin(), ndd.data.shape)
-#    value = ndd.data[index]
-#    return (value, adjust_index(index, lower))
-=======
-    return NDData(stacked, uncertainty=uncertainty, mask=mask,wcs=wcs, meta=meta, unit=unit)
->>>>>>> 9e4e153e
+    return NDData(stacked, uncertainty=uncertainty, mask=mask,wcs=wcs, meta=meta, unit=unit)